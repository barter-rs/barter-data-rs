use crate::ExchangeId;
use barter_integration::{
    error::SocketError,
    model::{Instrument, InstrumentKind, Market, SubscriptionId, Symbol},
    protocol::websocket::WsMessage,
    Validator,
};
use serde::{Deserialize, Deserializer, Serialize};
use std::{
    collections::HashMap,
    fmt::{Debug, Display, Formatter},
    ops::{Deref, DerefMut},
};

/// Barter [`Subscription`] used to subscribe to a market [`SubKind`] for a particular
/// [`Exchange`]'s [`Instrument`].
#[derive(Clone, Eq, PartialEq, Ord, PartialOrd, Hash, Deserialize, Serialize)]
pub struct Subscription {
    pub exchange: ExchangeId,
    #[serde(flatten)]
    pub instrument: Instrument,
    #[serde(alias = "type")]
    pub kind: SubKind,
}

impl Validator for &Subscription {
    fn validate(self) -> Result<Self, SocketError>
    where
        Self: Sized,
    {
        // Check if ExchangeId supports the Subscription InstrumentKind
        match self.instrument.kind {
            InstrumentKind::Spot if self.exchange.supports_spot() => {}
            InstrumentKind::FuturePerpetual if self.exchange.supports_futures() => {}
            other => {
                return Err(SocketError::Unsupported {
                    entity: self.exchange.as_str(),
                    item: other.to_string(),
                })
            }
        };

        // Check if ExchangeId supports the Subscription SubKind
        match self.kind {
            SubKind::Trade if self.exchange.supports_trades() => {}
            SubKind::Candle(_) if self.exchange.supports_candles() => {}
<<<<<<< HEAD
            SubKind::L2OrderBookSnapshot(_) if self.exchange.supports_ob_l2_snapshot() => {}
=======
            SubKind::OrderBook if self.exchange.supports_order_books() => {}
            SubKind::Liquidation if self.exchange.supports_liquidations() => {}
>>>>>>> 1d3f32a4
            other => {
                return Err(SocketError::Unsupported {
                    entity: self.exchange.as_str(),
                    item: other.to_string(),
                })
            }
        };

        Ok(self)
    }
}

impl Debug for Subscription {
    fn fmt(&self, f: &mut Formatter<'_>) -> std::fmt::Result {
        write!(f, "{}_{}{}", self.exchange, self.kind, self.instrument)
    }
}

impl Display for Subscription {
    fn fmt(&self, f: &mut Formatter<'_>) -> std::fmt::Result {
        write!(f, "{:?}", self)
    }
}

impl<S> From<(ExchangeId, S, S, InstrumentKind, SubKind)> for Subscription
where
    S: Into<Symbol>,
{
    fn from(
        (exchange, base, quote, instrument_kind, kind): (ExchangeId, S, S, InstrumentKind, SubKind),
    ) -> Self {
        Self::new(exchange, (base, quote, instrument_kind), kind)
    }
}

impl<I> From<(ExchangeId, I, SubKind)> for Subscription
where
    I: Into<Instrument>,
{
    fn from((exchange, instrument, stream): (ExchangeId, I, SubKind)) -> Self {
        Self::new(exchange, instrument, stream)
    }
}

impl From<Subscription> for Market {
    fn from(subscription: Subscription) -> Self {
        Self::new(subscription.exchange, subscription.instrument)
    }
}

impl Subscription {
    /// Constructs a new [`Subscription`] using the provided configuration.
    pub fn new<I>(exchange: ExchangeId, instrument: I, kind: SubKind) -> Self
    where
        I: Into<Instrument>,
    {
        Self {
            exchange,
            instrument: instrument.into(),
            kind,
        }
    }
}

/// Possible Barter [`Subscription`] types.
#[derive(Clone, Copy, Eq, PartialEq, Ord, PartialOrd, Hash, Debug, Deserialize, Serialize)]
#[serde(rename_all = "snake_case")]
pub enum SubKind {
    /// Aggregated trades subscription.
    Trade,
    /// Candle subscription.
    Candle(Interval),
    /// Level 2 orderbook snapshots with a specified [`SnapshotDepth`].
    L2OrderBookSnapshot(SnapshotDepth),
    OrderBookL2Delta,
    OrderBookL3Delta,
    Liquidation,
}

impl Display for SubKind {
    fn fmt(&self, f: &mut Formatter<'_>) -> std::fmt::Result {
        write!(
            f,
            "{}",
            match self {
                SubKind::Trade => "trade".to_owned(),
                SubKind::Candle(interval) => format!("candle_{}", interval),
                SubKind::L2OrderBookSnapshot(depth) => format!("ob_l2_snapshot_{}", depth),
                SubKind::OrderBookL2Delta => "order_book_l2_delta".to_owned(),
                SubKind::OrderBookL3Delta => "order_book_l3_delta".to_owned(),
                SubKind::Liquidation => "liquidation".to_owned(),
            }
        )
    }
}

/// Barter orderbook depth used for specifying the depth of a [`SubKind::L2OrderBookSnapshot`].
#[derive(Copy, Clone, Eq, PartialEq, Ord, PartialOrd, Hash, Debug, Deserialize, Serialize)]
pub enum SnapshotDepth {
    Depth5,
    Depth50,
}

impl Display for SnapshotDepth {
    fn fmt(&self, f: &mut Formatter<'_>) -> std::fmt::Result {
        write!(
            f,
            "{}",
            match self {
                SnapshotDepth::Depth5 => "depth5",
                SnapshotDepth::Depth50 => "depth50",
            }
        )
    }
}

/// Barter time interval used for specifying the interval of a [`SubKind::Candle`].
#[derive(Copy, Clone, Eq, PartialEq, Ord, PartialOrd, Hash, Debug, Deserialize, Serialize)]
pub enum Interval {
    #[serde(alias = "1m")]
    Minute1,
    #[serde(alias = "3m")]
    Minute3,
    #[serde(alias = "5m")]
    Minute5,
    #[serde(alias = "15m")]
    Minute15,
    #[serde(alias = "30m")]
    Minute30,
    #[serde(alias = "1h")]
    Hour1,
    #[serde(alias = "2h")]
    Hour2,
    #[serde(alias = "4h")]
    Hour4,
    #[serde(alias = "6h")]
    Hour6,
    #[serde(alias = "8h")]
    Hour8,
    #[serde(alias = "12h")]
    Hour12,
    #[serde(alias = "1d")]
    Day1,
    #[serde(alias = "3d")]
    Day3,
    #[serde(alias = "1w")]
    Week1,
    #[serde(alias = "1M")]
    Month1,
    #[serde(alias = "3M")]
    Month3,
}

impl Display for Interval {
    fn fmt(&self, f: &mut Formatter<'_>) -> std::fmt::Result {
        write!(
            f,
            "{}",
            match self {
                Interval::Minute1 => "1m",
                Interval::Minute3 => "3m",
                Interval::Minute5 => "5m",
                Interval::Minute15 => "15m",
                Interval::Minute30 => "30m",
                Interval::Hour1 => "1h",
                Interval::Hour2 => "2h",
                Interval::Hour4 => "4h",
                Interval::Hour6 => "6h",
                Interval::Hour8 => "8h",
                Interval::Hour12 => "12h",
                Interval::Day1 => "1d",
                Interval::Day3 => "3d",
                Interval::Week1 => "1w",
                Interval::Month1 => "1M",
                Interval::Month3 => "3M",
            }
        )
    }
}

/// Barter OrderBook depth used for specifying the depth of an [`SubKind::OrderBook`] snapshot.
#[derive(Clone, Copy, Eq, PartialEq, Ord, PartialOrd, Hash, Debug, Deserialize, Serialize)]
pub struct Depth(u16);

impl Display for Depth {
    fn fmt(&self, f: &mut Formatter<'_>) -> std::fmt::Result {
        write!(f, "{}", self.0)
    }
}

impl Deref for Depth {
    type Target = u16;

    fn deref(&self) -> &Self::Target {
        &self.0
    }
}

/// Metadata generated from a collection of Barter [`Subscription`]s. This includes the exchange
/// specific subscription payloads that are sent to the exchange.
#[derive(Clone, Eq, PartialEq, Debug)]
pub struct SubscriptionMeta {
    /// `HashMap` containing the mapping between an incoming exchange message's [`SubscriptionId`],
    /// and a Barter [`Subscription`]. Used to identify the original [`Subscription`] associated
    /// with a received message.
    pub ids: SubscriptionIds,
    /// Number of [`Subscription`] responses expected from the exchange. Used to validate all
    /// [`Subscription`] were accepted.
    pub expected_responses: usize,
    /// Collection of [`WsMessage`]s containing exchange specific subscription payloads to be sent.
    pub subscriptions: Vec<WsMessage>,
}

/// Convenient type alias for a `HashMap` containing the mapping between an incoming exchange
/// message's [`SubscriptionId`], and a Barter [`Subscription`]. Used to identify the original
/// [`Subscription`] associated with a received message.
#[derive(Clone, Eq, PartialEq, Debug, Serialize)]
pub struct SubscriptionIds(pub HashMap<SubscriptionId, Subscription>);

impl Deref for SubscriptionIds {
    type Target = HashMap<SubscriptionId, Subscription>;

    fn deref(&self) -> &Self::Target {
        &self.0
    }
}

impl DerefMut for SubscriptionIds {
    fn deref_mut(&mut self) -> &mut Self::Target {
        &mut self.0
    }
}

impl<'de> Deserialize<'de> for SubscriptionIds {
    fn deserialize<D>(deserializer: D) -> Result<Self, D::Error>
    where
        D: Deserializer<'de>,
    {
        HashMap::deserialize(deserializer).map(SubscriptionIds)
    }
}

impl SubscriptionIds {
    /// Find the [`Instrument`] associated with the provided [`SubscriptionId`] reference.
    pub fn find_instrument(&self, id: &SubscriptionId) -> Result<Instrument, SocketError> {
        self.get(id)
            .map(|subscription| subscription.instrument.clone())
            .ok_or_else(|| SocketError::Unidentifiable(id.clone()))
    }
}

#[cfg(test)]
mod tests {
    use super::*;
    use serde::de::Error;

    #[test]
    fn test_deserialise_subscription() {
        struct TestCase {
            input: &'static str,
            expected: Result<Subscription, serde_json::Error>,
        }

        let cases = vec![
            TestCase {
                // TC0: Valid Binance btc_usd Spot Trade Subscription
                input: r##"{"exchange": "binance", "base": "btc", "quote": "usd", "instrument_type": "spot", "type": "trade"}"##,
                expected: Ok(Subscription {
                    exchange: ExchangeId::Binance,
                    instrument: Instrument::from(("btc", "usd", InstrumentKind::Spot)),
                    kind: SubKind::Trade,
                }),
            },
            TestCase {
                // TC1: Valid BinanceFuturesUsd btc_usd FuturePerpetual Trade Subscription
                input: r##"{"exchange": "binance_futures_usd", "base": "btc", "quote": "usd", "instrument_type": "future_perpetual", "type": "trade"}"##,
                expected: Ok(Subscription {
                    exchange: ExchangeId::BinanceFuturesUsd,
                    instrument: Instrument::from(("btc", "usd", InstrumentKind::FuturePerpetual)),
                    kind: SubKind::Trade,
                }),
            },
            TestCase {
                // TC2: Valid Binance btc_usd Spot Candle("5m") Subscription
                input: r##"{"exchange": "binance", "base": "btc", "quote": "usd", "instrument_type": "spot", "type": { "candle": "5m"}}"##,
                expected: Ok(Subscription {
                    exchange: ExchangeId::Binance,
                    instrument: Instrument::from(("btc", "usd", InstrumentKind::Spot)),
                    kind: SubKind::Candle(Interval::Minute5),
                }),
            },
            TestCase {
                // TC3: Valid BinanceFuturesUsd btc_usd FuturePerpetual Candle("5m") Subscription
                input: r##"{"exchange": "binance_futures_usd", "base": "btc", "quote": "usd", "instrument_type": "future_perpetual", "type": { "candle": "5m"}}"##,
                expected: Ok(Subscription {
                    exchange: ExchangeId::BinanceFuturesUsd,
                    instrument: Instrument::from(("btc", "usd", InstrumentKind::FuturePerpetual)),
                    kind: SubKind::Candle(Interval::Minute5),
                }),
            },
            TestCase {
                // TC4: Valid Binance btc_usd Spot OrderBookL2Delta Subscription
                input: r##"{"exchange": "binance", "base": "btc", "quote": "usd", "instrument_type": "spot", "type": "order_book_l2_delta"}"##,
                expected: Ok(Subscription {
                    exchange: ExchangeId::Binance,
                    instrument: Instrument::from(("btc", "usd", InstrumentKind::Spot)),
                    kind: SubKind::OrderBookL2Delta,
                }),
            },
            TestCase {
                // TC5: Valid BinanceFuturesUsd btc_usd FuturePerpetual OrderBookL2Delta Subscription
                input: r##"{"exchange": "binance_futures_usd", "base": "btc", "quote": "usd", "instrument_type": "future_perpetual", "type": "order_book_l2_delta"}"##,
                expected: Ok(Subscription {
                    exchange: ExchangeId::BinanceFuturesUsd,
                    instrument: Instrument::from(("btc", "usd", InstrumentKind::FuturePerpetual)),
                    kind: SubKind::OrderBookL2Delta,
                }),
            },
            TestCase {
                // TC6: Invalid Subscription w/ unknown exchange
                input: r##"{"exchange": "unknown", "base": "btc", "quote": "usd", "instrument_type": "future_perpetual", "type": "order_book_l2_delta"}"##,
                expected: Err(serde_json::Error::custom("")),
            },
            TestCase {
                // TC7: Invalid Subscription w/ unknown SubKind
                input: r##"{"exchange": "binance_futures_usd", "base": "btc", "quote": "usd", "instrument_type": "future_perpetual", "type": "unknown"}"##,
                expected: Err(serde_json::Error::custom("")),
            },
            TestCase {
                // Valid BinanceFuturesUsd btc_usd FuturePerpetual Liquidation Subscription,
                input: r##"{"exchange": "binance_futures_usd", "base": "btc", "quote": "usd", "instrument_type": "future_perpetual", "type": "liquidation"}"##,
                expected: Ok(Subscription {
                    exchange: ExchangeId::BinanceFuturesUsd,
                    instrument: Instrument::from(("btc", "usd", InstrumentKind::FuturePerpetual)),
                    kind: SubKind::Liquidation,
                }),
            },
        ];

        for (index, test) in cases.into_iter().enumerate() {
            let actual = serde_json::from_str::<Subscription>(test.input);

            match (actual, test.expected) {
                (Ok(actual), Ok(expected)) => {
                    assert_eq!(actual, expected, "TC{} failed", index)
                }
                (Err(_), Err(_)) => {
                    // Test passed
                }
                (actual, expected) => {
                    // Test failed
                    panic!("TC{index} failed because actual != expected. \nActual: {actual:?}\nExpected: {expected:?}\n");
                }
            }
        }
    }

    #[test]
    fn test_subscription_validate() {
        struct TestCase {
            input: Subscription,
            expected: Result<Subscription, SocketError>,
        }

        let cases = vec![
            TestCase {
                // TC0: Valid Subscription w/ Binance Spot Trades
                input: Subscription {
                    exchange: ExchangeId::Binance,
                    instrument: Instrument::from(("btc", "usd", InstrumentKind::Spot)),
                    kind: SubKind::Trade,
                },
                expected: Ok(Subscription {
                    exchange: ExchangeId::Binance,
                    instrument: Instrument::from(("btc", "usd", InstrumentKind::Spot)),
                    kind: SubKind::Trade,
                }),
            },
            TestCase {
                // TC1: Invalid Subscription w/ Binance FuturePerpetual Trades
                input: Subscription {
                    exchange: ExchangeId::Binance,
                    instrument: Instrument::from(("btc", "usd", InstrumentKind::FuturePerpetual)),
                    kind: SubKind::Trade,
                },
                expected: Err(SocketError::Unsupported {
                    entity: "",
                    item: "".to_string(),
                }),
            },
            TestCase {
                // TC2: Valid Subscription w/ BinanceFuturesUsd FuturePerpetual Trades
                input: Subscription {
                    exchange: ExchangeId::BinanceFuturesUsd,
                    instrument: Instrument::from(("btc", "usd", InstrumentKind::FuturePerpetual)),
                    kind: SubKind::Trade,
                },
                expected: Ok(Subscription {
                    exchange: ExchangeId::BinanceFuturesUsd,
                    instrument: Instrument::from(("btc", "usd", InstrumentKind::FuturePerpetual)),
                    kind: SubKind::Trade,
                }),
            },
            TestCase {
                // TC3: Invalid Subscription w/ BinanceFuturesUsd Spot Trades
                input: Subscription {
                    exchange: ExchangeId::BinanceFuturesUsd,
                    instrument: Instrument::from(("btc", "usd", InstrumentKind::Spot)),
                    kind: SubKind::Trade,
                },
                expected: Err(SocketError::Unsupported {
                    entity: "",
                    item: "".to_string(),
                }),
            },
            TestCase {
                // TC4: Valid Subscription w/ Ftx Spot Trades
                input: Subscription {
                    exchange: ExchangeId::Ftx,
                    instrument: Instrument::from(("btc", "usd", InstrumentKind::Spot)),
                    kind: SubKind::Trade,
                },
                expected: Ok(Subscription {
                    exchange: ExchangeId::Ftx,
                    instrument: Instrument::from(("btc", "usd", InstrumentKind::Spot)),
                    kind: SubKind::Trade,
                }),
            },
            TestCase {
                // TC5: Valid Subscription w/ Ftx FuturePerpetual Trades
                input: Subscription {
                    exchange: ExchangeId::Ftx,
                    instrument: Instrument::from(("btc", "usd", InstrumentKind::FuturePerpetual)),
                    kind: SubKind::Trade,
                },
                expected: Ok(Subscription {
                    exchange: ExchangeId::Ftx,
                    instrument: Instrument::from(("btc", "usd", InstrumentKind::FuturePerpetual)),
                    kind: SubKind::Trade,
                }),
            },
            TestCase {
                // TC6: Valid Subscription w/ Ftx Spot Trades
                input: Subscription {
                    exchange: ExchangeId::Kraken,
                    instrument: Instrument::from(("btc", "usd", InstrumentKind::Spot)),
                    kind: SubKind::Trade,
                },
                expected: Ok(Subscription {
                    exchange: ExchangeId::Kraken,
                    instrument: Instrument::from(("btc", "usd", InstrumentKind::Spot)),
                    kind: SubKind::Trade,
                }),
            },
            TestCase {
                // TC5: Invalid Subscription w/ Ftx Spot OrderBookL2Delta
                input: Subscription {
                    exchange: ExchangeId::Ftx,
                    instrument: Instrument::from(("btc", "usd", InstrumentKind::Spot)),
                    kind: SubKind::OrderBookL2Delta,
                },
                expected: Err(SocketError::Unsupported {
                    entity: "",
                    item: "".to_string(),
                }),
            },
            TestCase {
                // TC8: Invalid Subscription w/ BinanceFuturesUsd FuturePerpetual Candles
                input: Subscription {
                    exchange: ExchangeId::BinanceFuturesUsd,
                    instrument: Instrument::from(("btc", "usd", InstrumentKind::FuturePerpetual)),
                    kind: SubKind::Candle(Interval::Minute5),
                },
                expected: Err(SocketError::Unsupported {
                    entity: "",
                    item: "".to_string(),
                }),
            },
            TestCase {
                // TC9: Valid Subscription w/ Kraken Spot Candles
                input: Subscription {
                    exchange: ExchangeId::Kraken,
                    instrument: Instrument::from(("btc", "usd", InstrumentKind::Spot)),
                    kind: SubKind::Candle(Interval::Minute5),
                },
                expected: Ok(Subscription {
                    exchange: ExchangeId::Kraken,
                    instrument: Instrument::from(("btc", "usd", InstrumentKind::Spot)),
                    kind: SubKind::Candle(Interval::Minute5),
                }),
            },
            TestCase {
<<<<<<< HEAD
                // TC10: Valid Subscription w/ Bitfinex Spot Candles
                input: Subscription {
                    exchange: ExchangeId::Bitfinex,
                    instrument: Instrument::from(("btc", "usd", InstrumentKind::Spot)),
                    kind: SubKind::Candle(Interval::Minute5),
                },
                expected: Ok(Subscription {
                    exchange: ExchangeId::Bitfinex,
                    instrument: Instrument::from(("btc", "usd", InstrumentKind::Spot)),
                    kind: SubKind::Candle(Interval::Minute5),
                }),
            },
            TestCase {
                // TC11: Valid Subscription w/ Kucoin Spot Candles
                input: Subscription {
                    exchange: ExchangeId::Kucoin,
                    instrument: Instrument::from(("btc", "usdt", InstrumentKind::Spot)),
                    kind: SubKind::Candle(Interval::Minute5),
                },
                expected: Ok(Subscription {
                    exchange: ExchangeId::Kucoin,
                    instrument: Instrument::from(("btc", "usdt", InstrumentKind::Spot)),
                    kind: SubKind::Candle(Interval::Minute5),
=======
                // Valid Subscription /w BinanceFuturesUsd FuturePerpetual Liquidation
                input: Subscription {
                    exchange: ExchangeId::BinanceFuturesUsd,
                    instrument: Instrument::from(("btc", "usd", InstrumentKind::FuturePerpetual)),
                    kind: SubKind::Liquidation,
                },
                expected: Ok(Subscription {
                    exchange: ExchangeId::BinanceFuturesUsd,
                    instrument: Instrument::from(("btc", "usd", InstrumentKind::FuturePerpetual)),
                    kind: SubKind::Liquidation,
>>>>>>> 1d3f32a4
                }),
            },
        ];

        for (index, test) in cases.into_iter().enumerate() {
            let actual = test.input.validate();

            match (actual, test.expected) {
                (Ok(actual), Ok(expected)) => {
                    assert_eq!(actual, &expected, "TC{} failed", index)
                }
                (Err(_), Err(_)) => {
                    // Test passed
                }
                (actual, expected) => {
                    // Test failed
                    panic!("TC{index} failed because actual != expected. \nActual: {actual:?}\nExpected: {expected:?}\n");
                }
            }
        }
    }

    #[test]
    fn test_subscription_ids_find_instrument() {
        // Initialise SubscriptionIds HashMap
        let ids = SubscriptionIds(HashMap::from_iter([(
            SubscriptionId::from("present"),
            Subscription::from((
                ExchangeId::Binance,
                "base",
                "quote",
                InstrumentKind::Spot,
                SubKind::Trade,
            )),
        )]));

        struct TestCase {
            input: SubscriptionId,
            expected: Result<Instrument, SocketError>,
        }

        let cases = vec![
            TestCase {
                // TC0: SubscriptionId (channel) is present in the HashMap
                input: SubscriptionId::from("present"),
                expected: Ok(Instrument::from(("base", "quote", InstrumentKind::Spot))),
            },
            TestCase {
                // TC1: SubscriptionId (channel) is not present in the HashMap
                input: SubscriptionId::from("not present"),
                expected: Err(SocketError::Unidentifiable(SubscriptionId::from(
                    "not present",
                ))),
            },
        ];

        for (index, test) in cases.into_iter().enumerate() {
            let actual = ids.find_instrument(&test.input);
            match (actual, test.expected) {
                (Ok(actual), Ok(expected)) => {
                    assert_eq!(actual, expected, "TC{} failed", index)
                }
                (Err(_), Err(_)) => {
                    // Test passed
                }
                (actual, expected) => {
                    // Test failed
                    panic!("TC{index} failed because actual != expected. \nActual: {actual:?}\nExpected: {expected:?}\n");
                }
            }
        }
    }
}<|MERGE_RESOLUTION|>--- conflicted
+++ resolved
@@ -44,12 +44,8 @@
         match self.kind {
             SubKind::Trade if self.exchange.supports_trades() => {}
             SubKind::Candle(_) if self.exchange.supports_candles() => {}
-<<<<<<< HEAD
             SubKind::L2OrderBookSnapshot(_) if self.exchange.supports_ob_l2_snapshot() => {}
-=======
-            SubKind::OrderBook if self.exchange.supports_order_books() => {}
             SubKind::Liquidation if self.exchange.supports_liquidations() => {}
->>>>>>> 1d3f32a4
             other => {
                 return Err(SocketError::Unsupported {
                     entity: self.exchange.as_str(),
@@ -230,23 +226,6 @@
     }
 }
 
-/// Barter OrderBook depth used for specifying the depth of an [`SubKind::OrderBook`] snapshot.
-#[derive(Clone, Copy, Eq, PartialEq, Ord, PartialOrd, Hash, Debug, Deserialize, Serialize)]
-pub struct Depth(u16);
-
-impl Display for Depth {
-    fn fmt(&self, f: &mut Formatter<'_>) -> std::fmt::Result {
-        write!(f, "{}", self.0)
-    }
-}
-
-impl Deref for Depth {
-    type Target = u16;
-
-    fn deref(&self) -> &Self::Target {
-        &self.0
-    }
-}
 
 /// Metadata generated from a collection of Barter [`Subscription`]s. This includes the exchange
 /// specific subscription payloads that are sent to the exchange.
@@ -542,7 +521,19 @@
                 }),
             },
             TestCase {
-<<<<<<< HEAD
+                // Valid Subscription /w BinanceFuturesUsd FuturePerpetual Liquidation
+                input: Subscription {
+                    exchange: ExchangeId::BinanceFuturesUsd,
+                    instrument: Instrument::from(("btc", "usd", InstrumentKind::FuturePerpetual)),
+                    kind: SubKind::Liquidation,
+                },
+                expected: Ok(Subscription {
+                    exchange: ExchangeId::BinanceFuturesUsd,
+                    instrument: Instrument::from(("btc", "usd", InstrumentKind::FuturePerpetual)),
+                    kind: SubKind::Liquidation,
+                }),
+            },
+            TestCase {
                 // TC10: Valid Subscription w/ Bitfinex Spot Candles
                 input: Subscription {
                     exchange: ExchangeId::Bitfinex,
@@ -566,18 +557,6 @@
                     exchange: ExchangeId::Kucoin,
                     instrument: Instrument::from(("btc", "usdt", InstrumentKind::Spot)),
                     kind: SubKind::Candle(Interval::Minute5),
-=======
-                // Valid Subscription /w BinanceFuturesUsd FuturePerpetual Liquidation
-                input: Subscription {
-                    exchange: ExchangeId::BinanceFuturesUsd,
-                    instrument: Instrument::from(("btc", "usd", InstrumentKind::FuturePerpetual)),
-                    kind: SubKind::Liquidation,
-                },
-                expected: Ok(Subscription {
-                    exchange: ExchangeId::BinanceFuturesUsd,
-                    instrument: Instrument::from(("btc", "usd", InstrumentKind::FuturePerpetual)),
-                    kind: SubKind::Liquidation,
->>>>>>> 1d3f32a4
                 }),
             },
         ];
