--- conflicted
+++ resolved
@@ -1,9 +1,3 @@
-<<<<<<< HEAD
-use barter_integration::Instrument;
-use chrono::{DateTime, Utc};
-use serde::{Deserialize, Serialize};
-use std::fmt::Debug;
-=======
 use crate::{ExchangeId, Validator};
 use barter_integration::{
     error::SocketError,
@@ -18,7 +12,6 @@
     fmt::{Debug, Display, Formatter},
     ops::{Deref, DerefMut},
 };
->>>>>>> 2980271d
 
 /// Normalised Barter `MarketEvent` containing metadata about the included [`DataKind`] variant.
 #[derive(Clone, PartialEq, PartialOrd, Debug, Deserialize, Serialize)]
@@ -130,15 +123,6 @@
     }
 }
 
-<<<<<<< HEAD
-/// Direction of a [`Trade`].
-#[derive(Copy, Clone, Eq, PartialEq, Ord, PartialOrd, Hash, Debug, Deserialize, Serialize)]
-pub enum Direction {
-    #[serde(alias = "buy")]
-    Buy,
-    #[serde(alias = "sell")]
-    Sell,
-=======
 impl Subscription {
     /// Constructs a new [`Subscription`] using the provided configuration.
     pub fn new<I>(exchange: ExchangeId, instrument: I, stream: SubKind) -> Self
@@ -572,5 +556,4 @@
             }
         }
     }
->>>>>>> 2980271d
 }