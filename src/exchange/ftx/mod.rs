--- conflicted
+++ resolved
@@ -73,14 +73,6 @@
     type OutputIter = Vec<Result<MarketEvent, SocketError>>;
 
     fn transform(&mut self, input: Self::Input) -> Self::OutputIter {
-<<<<<<< HEAD
-        let instrument = match self.ids.find_instrument(&SubscriptionId::from(&input)) {
-            Ok(instrument) => instrument,
-            Err(error) => return vec![Err(error)],
-        };
-
-=======
->>>>>>> 40f0bab5
         match input {
             FtxMessage::Trades {
                 subscription_id,
@@ -297,11 +289,7 @@
             TestCase {
                 // TC1: FtxMessage Spot trades w/ known SubscriptionId
                 input: FtxMessage::Trades {
-<<<<<<< HEAD
-                    market: String::from("BTC/USDT"),
-=======
                     subscription_id: SubscriptionId::from("trades|BTC/USDT"),
->>>>>>> 40f0bab5
                     trades: vec![
                         FtxTrade {
                             id: 1,
@@ -349,11 +337,7 @@
             TestCase {
                 // TC2: FtxMessage FuturePerpetual trades w/ known SubscriptionId
                 input: FtxMessage::Trades {
-<<<<<<< HEAD
-                    market: String::from("BTC-PERP"),
-=======
                     subscription_id: SubscriptionId::from("trades|BTC-PERP"),
->>>>>>> 40f0bab5
                     trades: vec![
                         FtxTrade {
                             id: 1,
