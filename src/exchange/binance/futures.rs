--- conflicted
+++ resolved
@@ -42,11 +42,7 @@
 
                 // Use "channel|market" as the SubscriptionId key in the SubscriptionIds
                 // '--> Uppercase market to match incoming exchange event
-<<<<<<< HEAD
-                // eg/ SubscriptionId("@depth@100ms|BTCUSDT")
-=======
                 // eg/ SubscriptionId("@aggTrade|BTCUSDT")
->>>>>>> 40f0bab5
                 ids.insert(
                     BinanceFuturesUsd::subscription_id(channel, &market.to_uppercase()),
                     subscription.clone(),
@@ -97,7 +93,6 @@
                     Err(error) => vec![Err(error)],
                 }
             }
-<<<<<<< HEAD
             BinanceMessage::OrderBookL2Update(update) => {
                 match self.ids.find_instrument(&update.subscription_id) {
                     Ok(instrument) => vec![Ok(MarketEvent::from((
@@ -108,8 +103,6 @@
                     Err(error) => vec![Err(error)],
                 }
             }
-=======
->>>>>>> 40f0bab5
         }
     }
 }
@@ -120,14 +113,11 @@
     /// See docs: <https://binance-docs.github.io/apidocs/futures/en/#aggregate-trade-streams>
     pub const CHANNEL_TRADES: &'static str = "@aggTrade";
 
-<<<<<<< HEAD
     /// [`BinanceFuturesUsd`] L2 OrderBook channel name.
     ///
     /// See docs: <https://binance-docs.github.io/apidocs/futures/en/#diff-book-depth-streams>
     pub const CHANNEL_ORDER_BOOK_L2: &'static str = "@depth@100ms";
 
-=======
->>>>>>> 40f0bab5
     /// Determine the [`BinanceFuturesUsd`] channel metadata associated with an input
     /// Barter [`Subscription`]. This includes the [`BinanceFuturesUsd`] `&str` channel
     /// identifier, and a `String` market identifier. Both are used to build a
@@ -142,10 +132,7 @@
         // Determine the BinanceFuturesUsd channel
         let channel = match &sub.kind {
             SubKind::Trade => Self::CHANNEL_TRADES,
-<<<<<<< HEAD
             SubKind::OrderBookL2 => Self::CHANNEL_ORDER_BOOK_L2,
-=======
->>>>>>> 40f0bab5
             other => {
                 return Err(SocketError::Unsupported {
                     entity: BinanceFuturesUsd::EXCHANGE.as_str(),
@@ -158,19 +145,6 @@
         let market = format!("{}{}", sub.instrument.base, sub.instrument.quote);
 
         Ok((channel, market))
-<<<<<<< HEAD
-    }
-
-    /// Build a [`BinanceFuturesUsd`] compatible [`SubscriptionId`] using the channel & market
-    /// provided. This is used to associate [`BinanceFuturesUsd`] data structures received over
-    /// the WebSocket with it's original Barter [`Subscription`].
-    ///
-    /// eg/ SubscriptionId("@depth@100ms|BTCUSDT")
-    pub fn subscription_id(channel: &str, market: &str) -> SubscriptionId {
-        SubscriptionId::from(format!("{channel}|{market}"))
-    }
-
-=======
     }
 
     /// Build a [`BinanceFuturesUsd`] compatible [`SubscriptionId`] using the channel & market
@@ -182,7 +156,6 @@
         SubscriptionId::from(format!("{channel}|{market}"))
     }
 
->>>>>>> 40f0bab5
     /// Build a [`BinanceFuturesUsd`] compatible subscription message using the
     /// 'StreamNames' provided.
     pub fn subscriptions(stream_names: Vec<String>) -> Vec<WsMessage> {
@@ -200,13 +173,8 @@
 #[cfg(test)]
 mod tests {
     use super::*;
-<<<<<<< HEAD
     use crate::exchange::binance::model::{BinanceOrderBookL2Update, BinanceTrade};
     use crate::model::{DataKind, Interval, LevelDelta, OrderBookDelta, PublicTrade};
-=======
-    use crate::exchange::binance::model::BinanceTrade;
-    use crate::model::{DataKind, Interval, PublicTrade};
->>>>>>> 40f0bab5
     use barter_integration::model::{Exchange, Instrument, InstrumentKind, Side};
     use chrono::Utc;
 
@@ -223,7 +191,6 @@
                                     .to_uppercase(),
                             )
                         }
-<<<<<<< HEAD
                         (SubKind::OrderBookL2, InstrumentKind::FuturePerpetual) => {
                             BinanceFuturesUsd::subscription_id(
                                 BinanceFuturesUsd::CHANNEL_ORDER_BOOK_L2,
@@ -231,8 +198,6 @@
                                     .to_uppercase(),
                             )
                         }
-=======
->>>>>>> 40f0bab5
                         (_, _) => {
                             panic!("not supported")
                         }
@@ -276,24 +241,13 @@
                 expected: Ok(("@aggTrade", "btcusdt".to_owned())),
             },
             TestCase {
-<<<<<<< HEAD
                 // TC2: Supported InstrumentKind::FuturePerpetual OrderBookL2 subscription
-=======
-                // TC2: Unsupported InstrumentKind::FuturePerpetual OrderBookL2 subscription
->>>>>>> 40f0bab5
                 input: Subscription::new(
                     ExchangeId::BinanceFuturesUsd,
                     ("btc", "usdt", InstrumentKind::FuturePerpetual),
                     SubKind::OrderBookL2,
                 ),
-<<<<<<< HEAD
                 expected: Ok(("@depth@100ms", "btcusdt".to_owned())),
-=======
-                expected: Err(SocketError::Unsupported {
-                    entity: "",
-                    item: "".to_string(),
-                }),
->>>>>>> 40f0bab5
             },
             TestCase {
                 // TC3: Unsupported InstrumentKind::FuturePerpetual candle subscription
@@ -328,7 +282,6 @@
 
     #[test]
     fn test_binance_transform() {
-<<<<<<< HEAD
         let mut transformer = binance_futures_usd(vec![
             Subscription::from((
                 ExchangeId::BinanceFuturesUsd,
@@ -345,15 +298,6 @@
                 SubKind::OrderBookL2,
             )),
         ]);
-=======
-        let mut transformer = binance_futures_usd(vec![Subscription::from((
-            ExchangeId::BinanceFuturesUsd,
-            "btc",
-            "usdt",
-            InstrumentKind::FuturePerpetual,
-            SubKind::Trade,
-        ))]);
->>>>>>> 40f0bab5
 
         let time = Utc::now();
 
@@ -400,7 +344,6 @@
                     }),
                 })],
             },
-<<<<<<< HEAD
             TestCase {
                 // TC2: BinanceMessage FuturePerpetual OrderBookL2 w/ known SubscriptionId
                 input: BinanceMessage::OrderBookL2Update(BinanceOrderBookL2Update {
@@ -440,8 +383,6 @@
                     }),
                 })],
             },
-=======
->>>>>>> 40f0bab5
         ];
 
         for (index, test) in cases.into_iter().enumerate() {
