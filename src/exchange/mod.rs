--- conflicted
+++ resolved
@@ -21,13 +21,11 @@
 /// `Bitfinex` [`Connector`] and [`StreamSelector`] implementations.
 pub mod bitfinex;
 
-<<<<<<< HEAD
 /// `Bitmex [`Connector`] and [`StreamSelector`] implementations.
 pub mod bitmex;
-=======
+
 /// `Bybit` ['Connector'] and ['StreamSelector'] implementation
 pub mod bybit;
->>>>>>> 5fa4d6a4
 
 /// `Coinbase` [`Connector`] and [`StreamSelector`] implementations.
 pub mod coinbase;
