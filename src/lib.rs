#![warn(
    missing_debug_implementations,
    missing_copy_implementations,
    rust_2018_idioms,
    // missing_docs
)]

<<<<<<< HEAD
//! # Barter-Data
//! A high-performance WebSocket integration library for streaming public market data from leading cryptocurrency
//! exchanges - batteries included. It is:
//! * **Easy**: Barter-Data's simple StreamBuilder interface allows for easy & quick setup (see example below!).
//! * **Normalised**: Barter-Data's unified interface for consuming public WebSocket data means every Exchange returns a normalised data model.
//! * **Real-Time**: Barter-Data utilises real-time WebSocket integrations enabling the consumption of normalised tick-by-tick data.
//! * **Extensible**: Barter-Data is highly extensible, and therefore easy to contribute to with coding new integrations!
//!
//! See [`Readme`].
//!
//! [`Readme`]: https://crates.io/crates/barter
//! Todo: Getting started

use crate::model::{MarketEvent, Subscription, SubscriptionIds, SubscriptionMeta};
=======
use crate::model::{
    subscription::{Subscription, SubscriptionIds, SubscriptionMeta},
    MarketEvent,
};
>>>>>>> c413964b
use async_trait::async_trait;
use barter_integration::{
    error::SocketError,
    model::Exchange,
    protocol::websocket::{connect, WebSocket, WebSocketParser, WsMessage, WsSink, WsStream},
    Event, ExchangeStream, Transformer, Validator,
};
use futures::{SinkExt, Stream, StreamExt};
use serde::{de::DeserializeOwned, Deserialize, Serialize};
use std::{
    fmt::{Debug, Display, Formatter},
    time::Duration,
};
use tokio::sync::mpsc;
use tracing::error;

/// Core data structures to support consuming [`MarketStream`]s.
///
/// eg/ `MarketEvent`, `PublicTrade`, etc.
pub mod model;

/// Contains `Subscriber` & `ExchangeMapper` implementations for specific exchanges.
pub mod exchange;

/// Initialises [`MarketStream`]s for an arbitrary number of exchanges using generic Barter
/// [`Subscription`]s.
pub mod builder;

/// Convenient type alias for an [`ExchangeStream`] utilising a tungstenite [`WebSocket`]
pub type ExchangeWsStream<Exchange> =
    ExchangeStream<WebSocketParser, WsStream, Exchange, MarketEvent>;

/// [`Stream`] supertrait for streams that yield [`MarketEvent`]s. Provides an entry-point abstraction
/// for an [`ExchangeStream`].
#[async_trait]
pub trait MarketStream:
    Stream<Item = Result<Event<MarketEvent>, SocketError>> + Sized + Unpin
{
    /// Initialises a new [`MarketStream`] using the provided subscriptions.
    async fn init(subscriptions: &[Subscription]) -> Result<Self, SocketError>;
}

/// Trait that defines how a subscriber will establish a [`WebSocket`] connection with an exchange,
/// and action [`Subscription`]s. This must be implemented when integrating a new exchange.
#[async_trait]
pub trait Subscriber {
    /// Deserialisable type that this [`Subscriber`] expects to receive from the exchange in
    /// response to [`Subscription`] requests. Implements [`Validator`] in order to determine
    /// if the `SubResponse` communicates a successful outcome.
    type SubResponse: Validator + DeserializeOwned;

    /// Initialises a [`WebSocket`] connection, actions the provided collection of Barter
    /// [`Subscription`]s, and validates that the [`Subscription`] were accepted by the exchange.
    async fn subscribe(
        subscriptions: &[Subscription],
    ) -> Result<(WebSocket, SubscriptionIds), SocketError> {
        // Connect to exchange
        let mut websocket = connect(Self::base_url()).await?;

        // Subscribe
        let SubscriptionMeta {
            ids,
            subscriptions,
            expected_responses,
        } = Self::build_subscription_meta(subscriptions)?;

        for subscription in subscriptions {
            websocket.send(subscription).await?;
        }

        // Validate subscriptions
        let ids = Self::validate(ids, &mut websocket, expected_responses).await?;

        Ok((websocket, ids))
    }

    /// Returns the Base URL of the exchange to establish a connection with.
    fn base_url() -> &'static str;

    /// Uses the provided Barter [`Subscription`]s to build exchange specific subscription
    /// payloads. Generates a [`SubscriptionIds`] `Hashmap` that is used by an [`ExchangeTransformer`]
    /// to identify the Barter [`Subscription`]s associated with received messages.
    fn build_subscription_meta(
        subscriptions: &[Subscription],
    ) -> Result<SubscriptionMeta, SocketError>;

    /// Uses the provided [`WebSocket`] connection to consume [`Subscription`] responses and
    /// validate their outcomes.
    async fn validate(
        ids: SubscriptionIds,
        websocket: &mut WebSocket,
        expected_responses: usize,
    ) -> Result<SubscriptionIds, SocketError> {
        // Establish time limit in which we expect to validate all the Subscriptions
        let timeout = Self::subscription_timeout();

        // Parameter to keep track of successful Subscription outcomes
        let mut success_responses = 0usize;

        loop {
            // Break if all Subscriptions were a success
            if success_responses == expected_responses {
                break Ok(ids);
            }

            tokio::select! {
                // If timeout reached, return SubscribeError
                _ = tokio::time::sleep(timeout) => {
                    break Err(SocketError::Subscribe(
                        format!("subscription validation timeout reached: {:?}", timeout))
                    )
                },

                // Parse incoming messages and determine subscription outcomes
                message = websocket.next() => match message {
                    Some(Ok(WsMessage::Text(payload))) => {
                        if let Ok(response) = serde_json::from_str::<Self::SubResponse>(&payload) {
                            match response.validate() {
                                // Subscription success
                                Ok(_) => { success_responses += 1; }

                                // Subscription failure
                                Err(err) => break Err(err)
                            }
                        } else {
                            // Some already active Subscriptions may start coming through
                            continue;
                        }
                    },
                    Some(Ok(WsMessage::Close(close_frame))) => {
                        break Err(SocketError::Subscribe(
                            format!("received WebSocket CloseFrame: {:?}", close_frame))
                        )
                    },
                    _ => continue,
                }
            }
        }
    }

    /// Return the expected `Duration` in which the exchange will respond to all actioned
    /// `WebSocket` [`Subscription`] requests.
    ///
    /// Default: 10 seconds
    fn subscription_timeout() -> Duration {
        Duration::from_secs(10)
    }
}

/// Defines how to translate between exchange specific data structures & Barter data
/// structures. This must be implemented when integrating a new exchange.
pub trait ExchangeTransformer: Transformer<MarketEvent> + Sized {
    /// Unique identifier for an [`ExchangeTransformer`].
    const EXCHANGE: ExchangeId;

    /// Constructs a new [`ExchangeTransformer`] using a transmitter to the [`WsSink`] and the
    /// [`SubscriptionIds`] `HashMap`.
    ///
    /// Note:
    ///  - If required, the [`WsSink`] transmitter may be used to send messages to the exchange.
    fn new(ws_sink_tx: mpsc::UnboundedSender<WsMessage>, ids: SubscriptionIds) -> Self;
}

#[async_trait]
impl<Exchange> MarketStream for ExchangeWsStream<Exchange>
where
    Exchange: Subscriber + ExchangeTransformer + Send,
{
    async fn init(subscriptions: &[Subscription]) -> Result<Self, SocketError> {
        // Connect & subscribe
        let (websocket, ids) = Exchange::subscribe(subscriptions).await?;

        // Split WebSocket into WsStream & WsSink components
        let (ws_sink, ws_stream) = websocket.split();

        // Task to distribute ExchangeTransformer outgoing messages (eg/ custom pongs) to exchange
        // --> ExchangeTransformer is operating in a synchronous trait context
        // --> ExchangeTransformer sends messages sync via channel to async distribution task
        // --> Async distribution tasks forwards the messages to the exchange via the ws_sink
        let (ws_sink_tx, ws_sink_rx) = mpsc::unbounded_channel();
        tokio::spawn(distribute_responses_to_the_exchange(
            Exchange::EXCHANGE,
            ws_sink,
            ws_sink_rx,
        ));

        // Construct ExchangeTransformer w/ transmitter to WsSink
        let transformer = Exchange::new(ws_sink_tx, ids);

        Ok(ExchangeWsStream::new(ws_stream, transformer))
    }
}

/// Used to uniquely identify an [`ExchangeTransformer`] implementation. Each variant represents an
/// exchange server which can be subscribed to. Note that an exchange may have multiple servers
/// (eg/ binance, binance_futures), therefore there could be a many-to-one relationship between
/// an [`ExchangeId`] and an [`Exchange`].
#[derive(Copy, Clone, Eq, PartialEq, Ord, PartialOrd, Hash, Debug, Deserialize, Serialize)]
#[serde(rename = "exchange", rename_all = "snake_case")]
pub enum ExchangeId {
    BinanceFuturesUsd,
    Binance,
    Coinbase,
    Ftx,
    Kraken,
    Bitfinex,
}

impl From<ExchangeId> for Exchange {
    fn from(exchange_id: ExchangeId) -> Self {
        Exchange::from(exchange_id.as_str())
    }
}

impl Display for ExchangeId {
    fn fmt(&self, f: &mut Formatter<'_>) -> std::fmt::Result {
        write!(f, "{}", self.as_str())
    }
}

impl ExchangeId {
    /// Return the exchange name associated with this [`ExchangeId`].
    ///
    /// eg/ ExchangeId::BinanceFuturesUsd => "binance"
    pub fn name(&self) -> &'static str {
        match self {
            ExchangeId::Binance | ExchangeId::BinanceFuturesUsd => "binance",
            ExchangeId::Coinbase => "coinbase",
            ExchangeId::Ftx => "ftx",
            ExchangeId::Kraken => "kraken",
            ExchangeId::Bitfinex => "bitfinex",
        }
    }

    /// Return the &str representation this [`ExchangeId`] is associated with.
    pub fn as_str(&self) -> &'static str {
        match self {
            ExchangeId::Binance => "binance",
            ExchangeId::BinanceFuturesUsd => "binance_futures_usd",
            ExchangeId::Coinbase => "coinbase",
            ExchangeId::Ftx => "ftx",
            ExchangeId::Kraken => "kraken",
            ExchangeId::Bitfinex => "bitfinex",
        }
    }

    /// Determines whether this [`ExchangeId`] supports the ingestion of
    /// [`InstrumentKind::Spot`](barter_integration::model::InstrumentKind) market data.
    #[allow(clippy::match_like_matches_macro)]
    pub fn supports_spot(&self) -> bool {
        match self {
            ExchangeId::BinanceFuturesUsd => false,
            _ => true,
        }
    }

    /// Determines whether this [`ExchangeId`] supports the collection of
    /// [`InstrumentKind::Future**`](barter_integration::model::InstrumentKind) market data.
    #[allow(clippy::match_like_matches_macro)]
    pub fn supports_futures(&self) -> bool {
        match self {
            ExchangeId::BinanceFuturesUsd => true,
            ExchangeId::Ftx => true,
            _ => false,
        }
    }

    /// Determines whether this [`ExchangeId`] supports the collection of
    /// [`PublicTrade`](model::PublicTrade) market data.
    #[allow(clippy::match_like_matches_macro)]
    pub fn supports_trades(&self) -> bool {
        match self {
            _ => true,
        }
    }

    /// Determines whether this [`ExchangeId`] supports the collection of
    /// [`Candle`](model::Candle) market data.
    #[allow(clippy::match_like_matches_macro)]
    pub fn supports_candles(&self) -> bool {
        match self {
            ExchangeId::Kraken => true,
            ExchangeId::Bitfinex => true,
            _ => false,
        }
    }

    /// Determines whether this [`ExchangeId`] supports the collection of OrderBook snapshot
    /// market data.
    #[allow(clippy::match_like_matches_macro)]
    pub fn supports_order_books(&self) -> bool {
        match self {
            ExchangeId::BinanceFuturesUsd => true,
            _ => false,
        }
    }

    /// Determines whether this [`ExchangeId`] supports the collection of
    /// L2 OrderBook delta market data.
    #[allow(clippy::match_like_matches_macro)]
    pub fn supports_order_book_l2_deltas(&self) -> bool {
        match self {
            _ => false,
        }
    }

    /// Determines whether this [`ExchangeId`] supports the collection of
    /// L3 OrderBook delta market data.
    #[allow(clippy::match_like_matches_macro)]
    pub fn supports_order_book_l3_deltas(&self) -> bool {
        match self {
            _ => false,
        }
    }
}

/// Consume [`WsMessage`]s transmitted from the [`ExchangeTransformer`] and send them on to the
/// exchange via the [`WsSink`].
///
/// If an [`ExchangeTransformer`] is required to send responses to the exchange (eg/ custom pongs),
/// it can so by transmitting the responses to the  `mpsc::UnboundedReceiver<WsMessage>` owned by
/// this asynchronous distribution task. These are then sent to the exchange via the [`WsSink`].
/// This is required because an [`ExchangeTransformer`] is operating in a synchronous trait context,
/// and therefore cannot flush the [`WsSink`] without the [`futures:task::context`].
async fn distribute_responses_to_the_exchange(
    exchange: ExchangeId,
    mut ws_sink: WsSink,
    mut ws_sink_rx: mpsc::UnboundedReceiver<WsMessage>,
) {
    while let Some(message) = ws_sink_rx.recv().await {
        if let Err(error) = ws_sink.send(message).await {
            if barter_integration::protocol::websocket::is_websocket_disconnected(&error) {
                break;
            }

            // Log error only if WsMessage failed to send over a connected WebSocket
            error!(
                %exchange,
                %error,
                "failed to send ExchangeTransformer output message to the exchange via WsSink"
            );
        }
    }
}

/// Test utilities for conveniently generating public [`MarketEvent`] types.
pub mod test_util {
    use crate::{
        model::{Candle, DataKind, MarketEvent, PublicTrade},
        ExchangeId,
    };
    use barter_integration::model::{Exchange, Instrument, InstrumentKind, Side};
    use chrono::Utc;
    use std::ops::{Add, Sub};

    /// Build a [`MarketEvent`] of [`DataKind::Trade`] with the provided [`Side`].
    pub fn market_trade(side: Side) -> MarketEvent {
        MarketEvent {
            exchange_time: Utc::now(),
            received_time: Utc::now(),
            exchange: Exchange::from(ExchangeId::Binance),
            instrument: Instrument::from(("btc", "usdt", InstrumentKind::Spot)),
            kind: DataKind::Trade(PublicTrade {
                id: "trade_id".to_string(),
                price: 1000.0,
                quantity: 1.0,
                side,
            }),
        }
    }

    /// Build a [`MarketEvent`] of [`DataKind::Candle`] with the provided time interval.
    pub fn market_candle(interval: chrono::Duration) -> MarketEvent {
        let now = Utc::now();
        MarketEvent {
            exchange_time: now,
            received_time: now.add(chrono::Duration::milliseconds(200)),
            exchange: Exchange::from(ExchangeId::Binance),
            instrument: Instrument::from(("btc", "usdt", InstrumentKind::Spot)),
            kind: DataKind::Candle(Candle {
                start_time: now.sub(interval),
                end_time: now,
                open: 960.0,
                high: 1100.0,
                low: 950.0,
                close: 1000.0,
                volume: 100000.0,
                trade_count: 1000,
            }),
        }
    }
}<|MERGE_RESOLUTION|>--- conflicted
+++ resolved
@@ -5,7 +5,6 @@
     // missing_docs
 )]
 
-<<<<<<< HEAD
 //! # Barter-Data
 //! A high-performance WebSocket integration library for streaming public market data from leading cryptocurrency
 //! exchanges - batteries included. It is:
@@ -19,13 +18,10 @@
 //! [`Readme`]: https://crates.io/crates/barter
 //! Todo: Getting started
 
-use crate::model::{MarketEvent, Subscription, SubscriptionIds, SubscriptionMeta};
-=======
 use crate::model::{
     subscription::{Subscription, SubscriptionIds, SubscriptionMeta},
     MarketEvent,
 };
->>>>>>> c413964b
 use async_trait::async_trait;
 use barter_integration::{
     error::SocketError,
