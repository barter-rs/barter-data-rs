#![warn(
    missing_debug_implementations,
    missing_copy_implementations,
    rust_2018_idioms,
    // missing_docs
)]

use crate::model::{
    subscription::{Subscription, SubscriptionIds, SubscriptionMeta},
    MarketEvent,
};
use async_trait::async_trait;
use barter_integration::{
    error::SocketError,
    model::Exchange,
    protocol::websocket::{connect, WebSocket, WebSocketParser, WsMessage, WsSink, WsStream},
    Event, ExchangeStream, Transformer, Validator,
};
use futures::{SinkExt, Stream, StreamExt};
use serde::{de::DeserializeOwned, Deserialize, Serialize};
use std::{
    fmt::{Debug, Display, Formatter},
    time::Duration,
};
use tokio::sync::mpsc;
use tracing::error;

///! # Barter-Data

/// Core data structures to support consuming [`MarketStream`]s.
///
/// eg/ `MarketEvent`, `PublicTrade`, etc.
pub mod model;

/// Contains `Subscriber` & `ExchangeMapper` implementations for specific exchanges.
pub mod exchange;

/// Initialises [`MarketStream`]s for an arbitrary number of exchanges using generic Barter
/// [`Subscription`]s.
pub mod builder;

/// Convenient type alias for an [`ExchangeStream`] utilising a tungstenite [`WebSocket`]
pub type ExchangeWsStream<Exchange> =
    ExchangeStream<WebSocketParser, WsStream, Exchange, MarketEvent>;

/// [`Stream`] supertrait for streams that yield [`MarketEvent`]s. Provides an entry-point abstraction
/// for an [`ExchangeStream`].
#[async_trait]
pub trait MarketStream:
    Stream<Item = Result<Event<MarketEvent>, SocketError>> + Sized + Unpin
{
    /// Initialises a new [`MarketStream`] using the provided subscriptions.
    async fn init(subscriptions: &[Subscription]) -> Result<Self, SocketError>;
}

/// Trait that defines how a subscriber will establish a [`WebSocket`] connection with an exchange,
/// and action [`Subscription`]s. This must be implemented when integrating a new exchange.
#[async_trait]
pub trait Subscriber {
    /// Deserialisable type that this [`Subscriber`] expects to receive from the exchange in
    /// response to [`Subscription`] requests. Implements [`Validator`] in order to determine
    /// if the `SubResponse` communicates a successful outcome.
    type SubResponse: Validator + DeserializeOwned;

    /// Initialises a [`WebSocket`] connection, actions the provided collection of Barter
    /// [`Subscription`]s, and validates that the [`Subscription`] were accepted by the exchange.
    async fn subscribe(
        subscriptions: &[Subscription],
    ) -> Result<(WebSocket, SubscriptionIds), SocketError> {
        // Connect to exchange
        let mut websocket = connect(Self::base_url()).await?;

        // Subscribe
        let SubscriptionMeta {
            ids,
            subscriptions,
            expected_responses,
        } = Self::build_subscription_meta(subscriptions)?;

        for subscription in subscriptions {
            websocket.send(subscription).await?;
        }

        // Validate subscriptions
        let ids = Self::validate(ids, &mut websocket, expected_responses).await?;

        Ok((websocket, ids))
    }

    /// Returns the Base URL of the exchange to establish a connection with.
    fn base_url() -> &'static str;

    /// Uses the provided Barter [`Subscription`]s to build exchange specific subscription
    /// payloads. Generates a [`SubscriptionIds`] `Hashmap` that is used by an [`ExchangeTransformer`]
    /// to identify the Barter [`Subscription`]s associated with received messages.
    fn build_subscription_meta(
        subscriptions: &[Subscription],
    ) -> Result<SubscriptionMeta, SocketError>;

    /// Uses the provided [`WebSocket`] connection to consume [`Subscription`] responses and
    /// validate their outcomes.
    async fn validate(
        ids: SubscriptionIds,
        websocket: &mut WebSocket,
        expected_responses: usize,
    ) -> Result<SubscriptionIds, SocketError> {
        // Establish time limit in which we expect to validate all the Subscriptions
        let timeout = Self::subscription_timeout();

        // Parameter to keep track of successful Subscription outcomes
        let mut success_responses = 0usize;

        loop {
            // Break if all Subscriptions were a success
            if success_responses == expected_responses {
                break Ok(ids);
            }

            tokio::select! {
                // If timeout reached, return SubscribeError
                _ = tokio::time::sleep(timeout) => {
                    break Err(SocketError::Subscribe(
                        format!("subscription validation timeout reached: {:?}", timeout))
                    )
                },

                // Parse incoming messages and determine subscription outcomes
                message = websocket.next() => match message {
                    Some(Ok(WsMessage::Text(payload))) => {
                        if let Ok(response) = serde_json::from_str::<Self::SubResponse>(&payload) {
                            match response.validate() {
                                // Subscription success
                                Ok(_) => { success_responses += 1; }

                                // Subscription failure
                                Err(err) => break Err(err)
                            }
                        } else {
                            // Some already active Subscriptions may start coming through
                            continue;
                        }
                    },
                    Some(Ok(WsMessage::Close(close_frame))) => {
                        break Err(SocketError::Subscribe(
                            format!("received WebSocket CloseFrame: {:?}", close_frame))
                        )
                    },
                    _ => continue,
                }
            }
        }
    }

    /// Return the expected `Duration` in which the exchange will respond to all actioned
    /// `WebSocket` [`Subscription`] requests.
    ///
    /// Default: 10 seconds
    fn subscription_timeout() -> Duration {
        Duration::from_secs(10)
    }
}

/// Defines how to translate between exchange specific data structures & Barter data
/// structures. This must be implemented when integrating a new exchange.
pub trait ExchangeTransformer: Transformer<MarketEvent> + Sized {
    /// Unique identifier for an [`ExchangeTransformer`].
    const EXCHANGE: ExchangeId;

    /// Constructs a new [`ExchangeTransformer`] using a transmitter to the [`WsSink`] and the
    /// [`SubscriptionIds`] `HashMap`.
    ///
    /// Note:
    ///  - If required, the [`WsSink`] transmitter may be used to send messages to the exchange.
    fn new(ws_sink_tx: mpsc::UnboundedSender<WsMessage>, ids: SubscriptionIds) -> Self;
}

#[async_trait]
impl<Exchange> MarketStream for ExchangeWsStream<Exchange>
where
    Exchange: Subscriber + ExchangeTransformer + Send,
{
    async fn init(subscriptions: &[Subscription]) -> Result<Self, SocketError> {
        // Connect & subscribe
        let (websocket, ids) = Exchange::subscribe(subscriptions).await?;

        // Split WebSocket into WsStream & WsSink components
        let (ws_sink, ws_stream) = websocket.split();

        // Task to distribute ExchangeTransformer outgoing messages (eg/ custom pongs) to exchange
        // --> ExchangeTransformer is operating in a synchronous trait context
        // --> ExchangeTransformer sends messages sync via channel to async distribution task
        // --> Async distribution tasks forwards the messages to the exchange via the ws_sink
        let (ws_sink_tx, ws_sink_rx) = mpsc::unbounded_channel();
        tokio::spawn(distribute_responses_to_the_exchange(
            Exchange::EXCHANGE,
            ws_sink,
            ws_sink_rx,
        ));

        // Construct ExchangeTransformer w/ transmitter to WsSink
        let transformer = Exchange::new(ws_sink_tx, ids);

        Ok(ExchangeWsStream::new(ws_stream, transformer))
    }
}

/// Used to uniquely identify an [`ExchangeTransformer`] implementation. Each variant represents an
/// exchange server which can be subscribed to. Note that an exchange may have multiple servers
/// (eg/ binance, binance_futures), therefore there could be a many-to-one relationship between
/// an [`ExchangeId`] and an [`Exchange`].
#[derive(Copy, Clone, Eq, PartialEq, Ord, PartialOrd, Hash, Debug, Deserialize, Serialize)]
#[serde(rename = "exchange", rename_all = "snake_case")]
pub enum ExchangeId {
    BinanceFuturesUsd,
    Binance,
    Coinbase,
    Ftx,
    Kraken,
    /// Bitfinex spot server
    Bitfinex,
    /// Kucoin spot server
    Kucoin,
}

impl From<ExchangeId> for Exchange {
    fn from(exchange_id: ExchangeId) -> Self {
        Exchange::from(exchange_id.as_str())
    }
}

impl Display for ExchangeId {
    fn fmt(&self, f: &mut Formatter<'_>) -> std::fmt::Result {
        write!(f, "{}", self.as_str())
    }
}

impl ExchangeId {
    /// Return the exchange name associated with this [`ExchangeId`].
    ///
    /// eg/ ExchangeId::BinanceFuturesUsd => "binance"
    pub fn name(&self) -> &'static str {
        match self {
            ExchangeId::Binance | ExchangeId::BinanceFuturesUsd => "binance",
            ExchangeId::Coinbase => "coinbase",
            ExchangeId::Ftx => "ftx",
            ExchangeId::Kraken => "kraken",
            ExchangeId::Bitfinex => "bitfinex",
            ExchangeId::Kucoin => "kucoin",
        }
    }

    /// Return the &str representation this [`ExchangeId`] is associated with.
    pub fn as_str(&self) -> &'static str {
        match self {
            ExchangeId::Binance => "binance",
            ExchangeId::BinanceFuturesUsd => "binance_futures_usd",
            ExchangeId::Coinbase => "coinbase",
            ExchangeId::Ftx => "ftx",
            ExchangeId::Kraken => "kraken",
            ExchangeId::Bitfinex => "bitfinex",
            ExchangeId::Kucoin => "kucoin",
        }
    }

    /// Determines whether this [`ExchangeId`] supports the ingestion of
    /// [`InstrumentKind::Spot`](barter_integration::model::InstrumentKind) market data.
    #[allow(clippy::match_like_matches_macro)]
    pub fn supports_spot(&self) -> bool {
        match self {
            ExchangeId::BinanceFuturesUsd => false,
            _ => true,
        }
    }

    /// Determines whether this [`ExchangeId`] supports the collection of
    /// [`InstrumentKind::Future**`](barter_integration::model::InstrumentKind) market data.
    #[allow(clippy::match_like_matches_macro)]
    pub fn supports_futures(&self) -> bool {
        match self {
            ExchangeId::BinanceFuturesUsd => true,
            ExchangeId::Ftx => true,
            _ => false,
        }
    }

    /// Determines whether this [`ExchangeId`] supports the collection of
    /// [`PublicTrade`](model::PublicTrade) market data.
    #[allow(clippy::match_like_matches_macro)]
    #[allow(clippy::match_single_binding)]
    pub fn supports_trades(&self) -> bool {
        match self {
            _ => true,
        }
    }

    /// Determines whether this [`ExchangeId`] supports the collection of
    /// [`Candle`](model::Candle) market data.
    #[allow(clippy::match_like_matches_macro)]
    pub fn supports_candles(&self) -> bool {
        match self {
            ExchangeId::Kraken => true,
            ExchangeId::Bitfinex => true,
            _ => false,
        }
    }

    /// Determines whether this [`ExchangeId`] supports the collection of OrderBook snapshot
    /// market data.
    #[allow(clippy::match_like_matches_macro)]
    pub fn supports_ob_l2_snapshot(&self) -> bool {
        match self {
            ExchangeId::BinanceFuturesUsd => true,
            ExchangeId::Kucoin => true,
            _ => false,
        }
    }

    /// Determines whether this [`ExchangeId`] supports the collection of
    /// L2 OrderBook delta market data.
    #[allow(clippy::match_like_matches_macro)]
<<<<<<< HEAD
    pub fn supports_ob_l2_updates(&self) -> bool {
=======
    #[allow(clippy::match_single_binding)]
    pub fn supports_order_book_l2_deltas(&self) -> bool {
>>>>>>> 9fc68880
        match self {
            ExchangeId::Kucoin => true,
            _ => false,
        }
    }

    /// Determines whether this [`ExchangeId`] supports the collection of
    /// L3 OrderBook delta market data.
    #[allow(clippy::match_like_matches_macro)]
    #[allow(clippy::match_single_binding)]
    pub fn supports_order_book_l3_deltas(&self) -> bool {
        match self {
            _ => false,
        }
    }

    /// Determines whether this [`ExchangeId`] supports the collection of
    /// liquidation orders market data.
    #[allow(clippy::match_like_matches_macro)]
    pub fn supports_liquidations(&self) -> bool {
        match self {
            ExchangeId::BinanceFuturesUsd => true,
            _ => false,
        }
    }
}

/// Consume [`WsMessage`]s transmitted from the [`ExchangeTransformer`] and send them on to the
/// exchange via the [`WsSink`].
///
/// If an [`ExchangeTransformer`] is required to send responses to the exchange (eg/ custom pongs),
/// it can so by transmitting the responses to the  `mpsc::UnboundedReceiver<WsMessage>` owned by
/// this asynchronous distribution task. These are then sent to the exchange via the [`WsSink`].
/// This is required because an [`ExchangeTransformer`] is operating in a synchronous trait context,
/// and therefore cannot flush the [`WsSink`] without the [`futures:task::context`].
async fn distribute_responses_to_the_exchange(
    exchange: ExchangeId,
    mut ws_sink: WsSink,
    mut ws_sink_rx: mpsc::UnboundedReceiver<WsMessage>,
) {
    while let Some(message) = ws_sink_rx.recv().await {
        if let Err(error) = ws_sink.send(message).await {
            if barter_integration::protocol::websocket::is_websocket_disconnected(&error) {
                break;
            }

            // Log error only if WsMessage failed to send over a connected WebSocket
            error!(
                %exchange,
                %error,
                "failed to send ExchangeTransformer output message to the exchange via WsSink"
            );
        }
    }
}

/// Test utilities for conveniently generating public [`MarketEvent`] types.
pub mod test_util {
    use crate::{
        model::{Candle, DataKind, MarketEvent, PublicTrade},
        ExchangeId,
    };
    use barter_integration::model::{Exchange, Instrument, InstrumentKind, Side};
    use chrono::Utc;
    use std::ops::{Add, Sub};

    /// Build a [`MarketEvent`] of [`DataKind::Trade`] with the provided [`Side`].
    pub fn market_trade(side: Side) -> MarketEvent {
        MarketEvent {
            exchange_time: Utc::now(),
            received_time: Utc::now(),
            exchange: Exchange::from(ExchangeId::Binance),
            instrument: Instrument::from(("btc", "usdt", InstrumentKind::Spot)),
            kind: DataKind::Trade(PublicTrade {
                id: "trade_id".to_string(),
                price: 1000.0,
                quantity: 1.0,
                side,
            }),
        }
    }

    /// Build a [`MarketEvent`] of [`DataKind::Candle`] with the provided time interval.
    pub fn market_candle(interval: chrono::Duration) -> MarketEvent {
        let now = Utc::now();
        MarketEvent {
            exchange_time: now,
            received_time: now.add(chrono::Duration::milliseconds(200)),
            exchange: Exchange::from(ExchangeId::Binance),
            instrument: Instrument::from(("btc", "usdt", InstrumentKind::Spot)),
            kind: DataKind::Candle(Candle {
                start_time: now.sub(interval),
                end_time: now,
                open: 960.0,
                high: 1100.0,
                low: 950.0,
                close: 1000.0,
                volume: 100000.0,
                trade_count: 1000,
            }),
        }
    }
}<|MERGE_RESOLUTION|>--- conflicted
+++ resolved
@@ -318,12 +318,8 @@
     /// Determines whether this [`ExchangeId`] supports the collection of
     /// L2 OrderBook delta market data.
     #[allow(clippy::match_like_matches_macro)]
-<<<<<<< HEAD
-    pub fn supports_ob_l2_updates(&self) -> bool {
-=======
     #[allow(clippy::match_single_binding)]
     pub fn supports_order_book_l2_deltas(&self) -> bool {
->>>>>>> 9fc68880
         match self {
             ExchangeId::Kucoin => true,
             _ => false,
