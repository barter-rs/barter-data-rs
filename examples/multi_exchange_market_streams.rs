--- conflicted
+++ resolved
@@ -26,17 +26,6 @@
         //     ],
         // )
         .subscribe([
-<<<<<<< HEAD
-            (ExchangeId::Bitfinex, "btc", "usd", InstrumentKind::Spot, SubKind::Trade),
-            (ExchangeId::Bitfinex, "eth", "usd", InstrumentKind::Spot, SubKind::Trade),
-            // (ExchangeId::Coinbase, "btc", "usd", InstrumentKind::Spot, SubKind::Trade),
-            // (ExchangeId::Coinbase, "eth", "usd", InstrumentKind::Spot, SubKind::Trade),
-            // (ExchangeId::Kraken, "xbt", "usd", InstrumentKind::Spot, SubKind::Trade),
-            // (ExchangeId::Kraken, "xbt", "usd", InstrumentKind::Spot, SubKind::Candle(Interval::Minute1)),
-            // (ExchangeId::BinanceFuturesUsd, "btc", "usdt", InstrumentKind::FuturePerpetual, SubKind::Trade),
-            // (ExchangeId::BinanceFuturesUsd, "eth", "usdt", InstrumentKind::FuturePerpetual, SubKind::Trade),
-            // (ExchangeId::BinanceFuturesUsd, "btc", "usdt", InstrumentKind::FuturePerpetual, SubKind::OrderBookL2),
-=======
             (ExchangeId::Coinbase, "btc", "usd", InstrumentKind::Spot, SubKind::Trade),
             (ExchangeId::Coinbase, "eth", "usd", InstrumentKind::Spot, SubKind::Trade),
             (ExchangeId::Kraken, "xbt", "usd", InstrumentKind::Spot, SubKind::Trade),
@@ -44,7 +33,6 @@
             (ExchangeId::BinanceFuturesUsd, "btc", "usdt", InstrumentKind::FuturePerpetual, SubKind::Trade),
             (ExchangeId::BinanceFuturesUsd, "eth", "usdt", InstrumentKind::FuturePerpetual, SubKind::Trade),
             (ExchangeId::BinanceFuturesUsd, "btc", "usdt", InstrumentKind::FuturePerpetual, SubKind::OrderBook),
->>>>>>> c413964b
         ])
         .init()
         .await
